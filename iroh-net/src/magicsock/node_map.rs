use std::{
    collections::HashMap,
    hash::Hash,
    net::{IpAddr, SocketAddr},
    path::Path,
    pin::Pin,
    task::{Context, Poll},
    time::Instant,
};

use anyhow::{ensure, Context as _};
use futures::Stream;
use iroh_base::key::NodeId;
use iroh_metrics::inc;
use parking_lot::Mutex;
use stun_rs::TransactionId;
use tokio::io::AsyncWriteExt;
use tracing::{debug, info, instrument, trace, warn};

use self::node_state::{NodeState, Options, PingHandled};
use super::{
    metrics::Metrics as MagicsockMetrics, ActorMessage, DiscoMessageSource, QuicMappedAddr,
};
use crate::{
    disco::{CallMeMaybe, Pong, SendAddr},
    key::PublicKey,
    relay::RelayUrl,
    stun, NodeAddr,
};

mod best_addr;
mod node_state;

pub use node_state::{ConnectionType, ControlMsg, DirectAddrInfo, NodeInfo};
pub(super) use node_state::{DiscoPingPurpose, PingAction, PingRole, SendPing};

/// Number of nodes that are inactive for which we keep info about. This limit is enforced
/// periodically via [`NodeMap::prune_inactive`].
const MAX_INACTIVE_NODES: usize = 30;

/// Map of the [`NodeState`] information for all the known nodes.
///
/// The nodes can be looked up by:
///
/// - The node's ID in this map, only useful if you know the ID from an insert or lookup.
///   This is static and never changes.
///
/// - The [`QuicMappedAddr`] which internally identifies the node to the QUIC stack.  This
///   is static and never changes.
///
/// - The nodes's public key, aka `PublicKey` or "node_key".  This is static and never changes,
///   however a node could be added when this is not yet known.
///
/// - A public socket address on which they are reachable on the internet, known as ip-port.
///   These come and go as the node moves around on the internet
///
/// An index of nodeInfos by node key, QuicMappedAddr, and discovered ip:port endpoints.
#[derive(Default, Debug)]
pub(super) struct NodeMap {
    inner: Mutex<NodeMapInner>,
}

#[derive(Default, Debug)]
pub(super) struct NodeMapInner {
    by_node_key: HashMap<NodeId, usize>,
    by_ip_port: HashMap<IpPort, usize>,
    by_quic_mapped_addr: HashMap<QuicMappedAddr, usize>,
    by_id: HashMap<usize, NodeState>,
    next_id: usize,
}

/// Identifier to look up a [`NodeState`] in the [`NodeMap`].
///
/// You can look up entries in [`NodeMap`] with various keys, depending on the context you
/// have for the node.  These are all the keys the [`NodeMap`] can use.
#[derive(Clone)]
enum NodeStateKey<'a> {
    Idx(&'a usize),
    NodeId(&'a NodeId),
    QuicMappedAddr(&'a QuicMappedAddr),
    IpPort(&'a IpPort),
}

impl NodeMap {
    /// Create a new [`NodeMap`] from data stored in `path`.
    pub(super) fn load_from_file(path: impl AsRef<Path>) -> anyhow::Result<Self> {
        Ok(Self::from_inner(NodeMapInner::load_from_file(path)?))
    }

    fn from_inner(inner: NodeMapInner) -> Self {
        Self {
            inner: Mutex::new(inner),
        }
    }

    /// Get the known node addresses stored in the map. Nodes with empty addressing information are
    /// filtered out.
    #[cfg(test)]
    pub(super) fn known_node_addresses(&self) -> Vec<NodeAddr> {
        self.inner.lock().known_node_addresses().collect()
    }

    /// Add the contact information for a node.
    pub(super) fn add_node_addr(&self, node_addr: NodeAddr) {
        self.inner.lock().add_node_addr(node_addr)
    }

    /// Number of nodes currently listed.
    pub(super) fn node_count(&self) -> usize {
        self.inner.lock().node_count()
    }

    pub(super) fn receive_udp(&self, udp_addr: SocketAddr) -> Option<(PublicKey, QuicMappedAddr)> {
        self.inner.lock().receive_udp(udp_addr)
    }

    pub(super) fn receive_relay(&self, relay_url: &RelayUrl, src: PublicKey) -> QuicMappedAddr {
        self.inner.lock().receive_relay(relay_url, &src)
    }

    pub(super) fn notify_ping_sent(
        &self,
        id: usize,
        dst: SendAddr,
        tx_id: stun::TransactionId,
        purpose: DiscoPingPurpose,
        msg_sender: tokio::sync::mpsc::Sender<ActorMessage>,
    ) {
        if let Some(ep) = self.inner.lock().get_mut(NodeStateKey::Idx(&id)) {
            ep.ping_sent(dst, tx_id, purpose, msg_sender);
        }
    }

    pub(super) fn notify_ping_timeout(&self, id: usize, tx_id: stun::TransactionId) {
        if let Some(ep) = self.inner.lock().get_mut(NodeStateKey::Idx(&id)) {
            ep.ping_timeout(tx_id);
        }
    }

    pub(super) fn get_quic_mapped_addr_for_node_key(
        &self,
        node_key: &PublicKey,
    ) -> Option<QuicMappedAddr> {
        self.inner
            .lock()
            .get(NodeStateKey::NodeId(node_key))
            .map(|ep| *ep.quic_mapped_addr())
    }

    /// Insert a received ping into the node map, and return whether a ping with this tx_id was already
    /// received.
    pub(super) fn handle_ping(
        &self,
        sender: PublicKey,
        src: SendAddr,
        tx_id: TransactionId,
    ) -> PingHandled {
        self.inner.lock().handle_ping(sender, src, tx_id)
    }

    pub(super) fn handle_pong(&self, sender: PublicKey, src: &DiscoMessageSource, pong: Pong) {
        self.inner.lock().handle_pong(sender, src, pong)
    }

    #[must_use = "actions must be handled"]
    pub(super) fn handle_call_me_maybe(
        &self,
        sender: PublicKey,
        cm: CallMeMaybe,
    ) -> Vec<PingAction> {
        self.inner.lock().handle_call_me_maybe(sender, cm)
    }

    #[allow(clippy::type_complexity)]
    pub(super) fn get_send_addrs(
        &self,
        addr: &QuicMappedAddr,
        have_ipv6: bool,
    ) -> Option<(
        PublicKey,
        Option<SocketAddr>,
        Option<RelayUrl>,
        Vec<PingAction>,
    )> {
        let mut inner = self.inner.lock();
        let ep = inner.get_mut(NodeStateKey::QuicMappedAddr(addr))?;
        let public_key = *ep.public_key();
        let (udp_addr, relay_url, msgs) = ep.get_send_addrs(have_ipv6);
        Some((public_key, udp_addr, relay_url, msgs))
    }

    pub(super) fn notify_shutdown(&self) {
        let mut inner = self.inner.lock();
        for (_, ep) in inner.node_states_mut() {
            ep.reset();
        }
    }

    pub(super) fn reset_node_states(&self) {
        let mut inner = self.inner.lock();
        for (_, ep) in inner.node_states_mut() {
            ep.note_connectivity_change();
        }
    }

    pub(super) fn nodes_stayin_alive(&self) -> Vec<PingAction> {
        let mut inner = self.inner.lock();
        inner
            .node_states_mut()
            .flat_map(|(_idx, node_state)| node_state.stayin_alive())
            .collect()
    }

    /// Gets the [`NodeInfo`]s for each endpoint
    pub(super) fn node_infos(&self, now: Instant) -> Vec<NodeInfo> {
        self.inner.lock().node_infos(now)
    }

    /// Returns a stream of [`ConnectionType`].
    ///
    /// Sends the current [`ConnectionType`] whenever any changes to the
    /// connection type for `public_key` has occured.
    ///
    /// # Errors
    ///
    /// Will return an error if there is not an entry in the [`NodeMap`] for
    /// the `public_key`
    pub(super) fn conn_type_stream(
        &self,
        public_key: &PublicKey,
    ) -> anyhow::Result<ConnectionTypeStream> {
        self.inner.lock().conn_type_stream(public_key)
    }

<<<<<<< HEAD
    /// yolo
    pub fn any_conn_type_stream(&self) -> anyhow::Result<ConnectionTypeStream> {
        self.inner.lock().any_conn_type_stream()
    }

    /// Get the [`EndpointInfo`]s for each endpoint
    pub fn endpoint_info(&self, public_key: &PublicKey) -> Option<EndpointInfo> {
        self.inner.lock().endpoint_info(public_key)
=======
    /// Get the [`NodeInfo`]s for each endpoint
    pub(super) fn node_info(&self, public_key: &PublicKey) -> Option<NodeInfo> {
        self.inner.lock().node_info(public_key)
>>>>>>> 26e45644
    }

    /// Saves the known node info to the given path, returning the number of nodes persisted.
    pub(super) async fn save_to_file(&self, path: &Path) -> anyhow::Result<usize> {
        ensure!(!path.is_dir(), "{} must be a file", path.display());

        // So, not sure what to do here.
        let mut known_nodes = self
            .inner
            .lock()
            .known_node_addresses()
            .collect::<Vec<_>>()
            .into_iter()
            .peekable();
        if known_nodes.peek().is_none() {
            // prevent file handling if unnecessary
            return Ok(0);
        }

        let mut ext = path.extension().map(|s| s.to_owned()).unwrap_or_default();
        ext.push(".tmp");
        let tmp_path = path.with_extension(ext);

        if tokio::fs::try_exists(&tmp_path).await.unwrap_or(false) {
            tokio::fs::remove_file(&tmp_path)
                .await
                .context("failed deleting existing tmp file")?;
        }
        if let Some(parent) = tmp_path.parent() {
            tokio::fs::create_dir_all(parent).await?;
        }
        let mut tmp = tokio::fs::File::create(&tmp_path)
            .await
            .context("failed creating tmp file")?;

        let mut count = 0;
        for node_addr in known_nodes {
            let ser = postcard::to_stdvec(&node_addr).context("failed to serialize node data")?;
            tmp.write_all(&ser)
                .await
                .context("failed to persist node data")?;
            count += 1;
        }
        tmp.flush().await.context("failed to flush node data")?;
        drop(tmp);

        // move the file
        tokio::fs::rename(tmp_path, path)
            .await
            .context("failed renaming node data file")?;
        Ok(count)
    }

    /// Prunes nodes without recent activity so that at most [`MAX_INACTIVE_NODES`] are kept.
    pub(super) fn prune_inactive(&self) {
        self.inner.lock().prune_inactive();
    }
}

impl NodeMapInner {
    /// Get the known node addresses stored in the map. Nodes with empty addressing information are
    /// filtered out.
    fn known_node_addresses(&self) -> impl Iterator<Item = NodeAddr> + '_ {
        self.by_id.values().filter_map(|endpoint| {
            let node_addr = endpoint.node_addr();
            (!node_addr.info.is_empty()).then_some(node_addr)
        })
    }

    /// Create a new [`NodeMap`] from data stored in `path`.
    fn load_from_file(path: impl AsRef<Path>) -> anyhow::Result<Self> {
        let path = path.as_ref();
        ensure!(path.is_file(), "{} is not a file", path.display());
        let mut me = NodeMapInner::default();
        let contents = std::fs::read(path)?;
        let mut slice: &[u8] = &contents;
        while !slice.is_empty() {
            let (node_addr, next_contents) =
                postcard::take_from_bytes(slice).context("failed to load node data")?;
            me.add_node_addr(node_addr);
            slice = next_contents;
        }
        Ok(me)
    }

    /// Add the contact information for a node.
    #[instrument(skip_all, fields(node = %node_addr.node_id.fmt_short()))]
    fn add_node_addr(&mut self, node_addr: NodeAddr) {
        let NodeAddr { node_id, info } = node_addr;

        let node_state = self.get_or_insert_with(NodeStateKey::NodeId(&node_id), || Options {
            node_id,
            relay_url: info.relay_url.clone(),
            active: false,
        });

        node_state.update_from_node_addr(&info);
        let id = node_state.id();
        for addr in &info.direct_addresses {
            self.set_node_state_for_ip_port(*addr, id);
        }
    }

    fn get_id(&self, id: NodeStateKey) -> Option<usize> {
        match id {
            NodeStateKey::Idx(id) => Some(*id),
            NodeStateKey::NodeId(node_key) => self.by_node_key.get(node_key).copied(),
            NodeStateKey::QuicMappedAddr(addr) => self.by_quic_mapped_addr.get(addr).copied(),
            NodeStateKey::IpPort(ipp) => self.by_ip_port.get(ipp).copied(),
        }
    }

    fn get_mut(&mut self, id: NodeStateKey) -> Option<&mut NodeState> {
        self.get_id(id).and_then(|id| self.by_id.get_mut(&id))
    }

    fn get(&self, id: NodeStateKey) -> Option<&NodeState> {
        self.get_id(id).and_then(|id| self.by_id.get(&id))
    }

    fn get_or_insert_with(
        &mut self,
        id: NodeStateKey,
        f: impl FnOnce() -> Options,
    ) -> &mut NodeState {
        let id = self.get_id(id);
        match id {
            None => self.insert_node(f()),
            Some(id) => self.by_id.get_mut(&id).expect("is not empty"),
        }
    }

    /// Number of nodes currently listed.
    fn node_count(&self) -> usize {
        self.by_id.len()
    }

    /// Marks the node we believe to be at `ipp` as recently used.
    fn receive_udp(&mut self, udp_addr: SocketAddr) -> Option<(NodeId, QuicMappedAddr)> {
        let ip_port: IpPort = udp_addr.into();
        let Some(node_state) = self.get_mut(NodeStateKey::IpPort(&ip_port)) else {
            info!(src=%udp_addr, "receive_udp: no node_state found for addr, ignore");
            return None;
        };
        node_state.receive_udp(ip_port, Instant::now());
        Some((*node_state.public_key(), *node_state.quic_mapped_addr()))
    }

    #[instrument(skip_all, fields(src = %src.fmt_short()))]
    fn receive_relay(&mut self, relay_url: &RelayUrl, src: &PublicKey) -> QuicMappedAddr {
        let node_state = self.get_or_insert_with(NodeStateKey::NodeId(src), || {
            trace!("packets from unknown node, insert into node map");
            Options {
                node_id: *src,
                relay_url: Some(relay_url.clone()),
                active: true,
            }
        });
        node_state.receive_relay(relay_url, src, Instant::now());
        *node_state.quic_mapped_addr()
    }

    fn node_states(&self) -> impl Iterator<Item = (&usize, &NodeState)> {
        self.by_id.iter()
    }

    fn node_states_mut(&mut self) -> impl Iterator<Item = (&usize, &mut NodeState)> {
        self.by_id.iter_mut()
    }

    /// Get the [`NodeInfo`]s for each endpoint
    fn node_infos(&self, now: Instant) -> Vec<NodeInfo> {
        self.node_states().map(|(_, ep)| ep.info(now)).collect()
    }

    /// Get the [`NodeInfo`]s for each endpoint
    fn node_info(&self, public_key: &PublicKey) -> Option<NodeInfo> {
        self.get(NodeStateKey::NodeId(public_key))
            .map(|ep| ep.info(Instant::now()))
    }

    /// Returns a stream of [`ConnectionType`].
    ///
    /// Sends the current [`ConnectionType`] whenever any changes to the
    /// connection type for `public_key` has occured.
    ///
    /// # Errors
    ///
    /// Will return an error if there is not an entry in the [`NodeMap`] for
    /// the `public_key`
    fn conn_type_stream(&self, public_key: &PublicKey) -> anyhow::Result<ConnectionTypeStream> {
        match self.get(NodeStateKey::NodeId(public_key)) {
            Some(ep) => Ok(ConnectionTypeStream {
                initial: Some(ep.conn_type()),
                inner: ep.conn_type_stream(),
            }),
            None => anyhow::bail!("No endpoint for {public_key:?} found"),
        }
    }

    fn any_conn_type_stream(&self) -> anyhow::Result<ConnectionTypeStream> {
        todo!()
    }

    fn handle_pong(&mut self, sender: PublicKey, src: &DiscoMessageSource, pong: Pong) {
        if let Some(ns) = self.get_mut(NodeStateKey::NodeId(&sender)).as_mut() {
            let insert = ns.handle_pong(&pong, src.into());
            if let Some((src, key)) = insert {
                self.set_node_key_for_ip_port(src, &key);
            }
            trace!(?insert, "received pong")
        } else {
            warn!("received pong: node unknown, ignore")
        }
    }

    #[must_use = "actions must be handled"]
    fn handle_call_me_maybe(&mut self, sender: PublicKey, cm: CallMeMaybe) -> Vec<PingAction> {
        let ns_id = NodeStateKey::NodeId(&sender);
        if let Some(id) = self.get_id(ns_id.clone()) {
            for number in &cm.my_numbers {
                // ensure the new addrs are known
                self.set_node_state_for_ip_port(*number, id);
            }
        }
        match self.get_mut(ns_id) {
            None => {
                inc!(MagicsockMetrics, recv_disco_call_me_maybe_bad_disco);
                debug!("received call-me-maybe: ignore, node is unknown");
                vec![]
            }
            Some(ns) => {
                debug!(endpoints = ?cm.my_numbers, "received call-me-maybe");

                ns.handle_call_me_maybe(cm)
            }
        }
    }

    fn handle_ping(
        &mut self,
        sender: PublicKey,
        src: SendAddr,
        tx_id: TransactionId,
    ) -> PingHandled {
        let node_state = self.get_or_insert_with(NodeStateKey::NodeId(&sender), || {
            debug!("received ping: node unknown, add to node map");
            Options {
                node_id: sender,
                relay_url: src.relay_url(),
                active: true,
            }
        });

        let handled = node_state.handle_ping(src.clone(), tx_id);
        if let SendAddr::Udp(ref addr) = src {
            if matches!(handled.role, PingRole::NewPath) {
                self.set_node_key_for_ip_port(*addr, &sender);
            }
        }
        handled
    }

    /// Inserts a new node into the [`NodeMap`].
    fn insert_node(&mut self, options: Options) -> &mut NodeState {
        info!(
            node = %options.node_id.fmt_short(),
            relay_url = ?options.relay_url,
            "inserting new node in NodeMap",
        );
        let id = self.next_id;
        self.next_id = self.next_id.wrapping_add(1);
        let node_state = NodeState::new(id, options);

        // update indices
        self.by_quic_mapped_addr
            .insert(*node_state.quic_mapped_addr(), id);
        self.by_node_key.insert(*node_state.public_key(), id);

        self.by_id.insert(id, node_state);
        self.by_id.get_mut(&id).expect("just inserted")
    }

    /// Makes future node lookups by ipp return the same endpoint as a lookup by nk.
    ///
    /// This should only be called with a fully verified mapping of ipp to
    /// nk, because calling this function defines the endpoint we hand to
    /// WireGuard for packets received from ipp.
    fn set_node_key_for_ip_port(&mut self, ipp: impl Into<IpPort>, nk: &PublicKey) {
        let ipp = ipp.into();
        if let Some(id) = self.by_ip_port.get(&ipp) {
            if !self.by_node_key.contains_key(nk) {
                self.by_node_key.insert(*nk, *id);
            }
            self.by_ip_port.remove(&ipp);
        }
        if let Some(id) = self.by_node_key.get(nk) {
            trace!("insert ip -> id: {:?} -> {}", ipp, id);
            self.by_ip_port.insert(ipp, *id);
        }
    }

    fn set_node_state_for_ip_port(&mut self, ipp: impl Into<IpPort>, id: usize) {
        let ipp = ipp.into();
        trace!(?ipp, ?id, "set endpoint for ip:port");
        self.by_ip_port.insert(ipp, id);
    }

    /// Prunes nodes without recent activity so that at most [`MAX_INACTIVE_NODES`] are kept.
    fn prune_inactive(&mut self) {
        let now = Instant::now();
        let mut prune_candidates: Vec<_> = self
            .by_id
            .values()
            .filter(|node| !node.is_active(&now))
            .map(|node| (*node.public_key(), node.last_used()))
            .collect();

        let prune_count = prune_candidates.len().saturating_sub(MAX_INACTIVE_NODES);
        if prune_count == 0 {
            // within limits
            return;
        }

        prune_candidates.sort_unstable_by_key(|(_pk, last_used)| *last_used);
        prune_candidates.truncate(prune_count);
        for (public_key, last_used) in prune_candidates.into_iter() {
            let node = public_key.fmt_short();
            match last_used.map(|instant| instant.elapsed()) {
                Some(last_used) => trace!(%node, ?last_used, "pruning inactive"),
                None => trace!(%node, last_used=%"never", "pruning inactive"),
            }

            let Some(id) = self.by_node_key.remove(&public_key) else {
                debug_assert!(false, "missing by_node_key entry for pk in by_id");
                continue;
            };

            let Some(ep) = self.by_id.remove(&id) else {
                debug_assert!(false, "missing by_id entry for id in by_node_key");
                continue;
            };

            for ip_port in ep.direct_addresses() {
                self.by_ip_port.remove(&ip_port);
            }

            self.by_quic_mapped_addr.remove(ep.quic_mapped_addr());
        }
    }
}

/// Stream returning `ConnectionTypes`
#[derive(Debug)]
pub struct ConnectionTypeStream {
    initial: Option<ConnectionType>,
    inner: watchable::WatcherStream<ConnectionType>,
}

impl Stream for ConnectionTypeStream {
    type Item = ConnectionType;

    fn poll_next(mut self: Pin<&mut Self>, cx: &mut Context<'_>) -> Poll<Option<Self::Item>> {
        let this = &mut *self;
        if let Some(initial_conn_type) = this.initial.take() {
            return Poll::Ready(Some(initial_conn_type));
        }
        Pin::new(&mut this.inner).poll_next(cx)
    }
}

/// An (Ip, Port) pair.
///
/// NOTE: storing an [`IpPort`] is safer than storing a [`SocketAddr`] because for IPv6 socket
/// addresses include fields that can't be assumed consistent even within a single connection.
#[derive(Debug, derive_more::Display, Clone, Copy, Hash, PartialEq, Eq, PartialOrd, Ord)]
#[display("{}", SocketAddr::from(*self))]
pub struct IpPort {
    ip: IpAddr,
    port: u16,
}

impl From<SocketAddr> for IpPort {
    fn from(socket_addr: SocketAddr) -> Self {
        Self {
            ip: socket_addr.ip(),
            port: socket_addr.port(),
        }
    }
}

impl From<IpPort> for SocketAddr {
    fn from(ip_port: IpPort) -> Self {
        let IpPort { ip, port } = ip_port;
        (ip, port).into()
    }
}

impl IpPort {
    pub fn ip(&self) -> &IpAddr {
        &self.ip
    }

    pub fn port(&self) -> u16 {
        self.port
    }
}

#[cfg(test)]
mod tests {
    use super::node_state::MAX_INACTIVE_DIRECT_ADDRESSES;
    use super::*;
    use crate::{key::SecretKey, magic_endpoint::AddrInfo};
    use std::net::Ipv4Addr;

    /// Test persisting and loading of known nodes.
    #[tokio::test]
    async fn load_save_node_data() {
        let _guard = iroh_test::logging::setup();

        let node_map = NodeMap::default();

        let node_a = SecretKey::generate().public();
        let node_b = SecretKey::generate().public();
        let node_c = SecretKey::generate().public();
        let node_d = SecretKey::generate().public();

        let relay_x: RelayUrl = "https://my-relay-1.com".parse().unwrap();
        let relay_y: RelayUrl = "https://my-relay-2.com".parse().unwrap();

        fn addr(port: u16) -> SocketAddr {
            (std::net::IpAddr::V4(Ipv4Addr::LOCALHOST), port).into()
        }

        let direct_addresses_a = [addr(4000), addr(4001)];
        let direct_addresses_c = [addr(5000)];

        let node_addr_a = NodeAddr::new(node_a)
            .with_relay_url(relay_x)
            .with_direct_addresses(direct_addresses_a);
        let node_addr_b = NodeAddr::new(node_b).with_relay_url(relay_y);
        let node_addr_c = NodeAddr::new(node_c).with_direct_addresses(direct_addresses_c);
        let node_addr_d = NodeAddr::new(node_d);

        node_map.add_node_addr(node_addr_a);
        node_map.add_node_addr(node_addr_b);
        node_map.add_node_addr(node_addr_c);
        node_map.add_node_addr(node_addr_d);

        let root = testdir::testdir!();
        let path = root.join("nodes.postcard");
        node_map.save_to_file(&path).await.unwrap();

        let loaded_node_map = NodeMap::load_from_file(&path).unwrap();
        let loaded: HashMap<PublicKey, AddrInfo> = loaded_node_map
            .known_node_addresses()
            .into_iter()
            .map(|NodeAddr { node_id, info }| (node_id, info))
            .collect();

        let og: HashMap<PublicKey, AddrInfo> = node_map
            .known_node_addresses()
            .into_iter()
            .map(|NodeAddr { node_id, info }| (node_id, info))
            .collect();
        // compare the node maps via their known nodes
        assert_eq!(og, loaded);
    }

    #[test]
    fn test_prune_direct_addresses() {
        let _guard = iroh_test::logging::setup();

        let node_map = NodeMap::default();
        let public_key = SecretKey::generate().public();
        let id = node_map
            .inner
            .lock()
            .insert_node(Options {
                node_id: public_key,
                relay_url: None,
                active: false,
            })
            .id();

        const LOCALHOST: IpAddr = IpAddr::V4(std::net::Ipv4Addr::LOCALHOST);

        // add [`MAX_INACTIVE_DIRECT_ADDRESSES`] active direct addresses and double
        // [`MAX_INACTIVE_DIRECT_ADDRESSES`] that are inactive

        info!("Adding active addresses");
        for i in 0..MAX_INACTIVE_DIRECT_ADDRESSES {
            let addr = SocketAddr::new(LOCALHOST, 5000 + i as u16);
            let node_addr = NodeAddr::new(public_key).with_direct_addresses([addr]);
            // add address
            node_map.add_node_addr(node_addr);
            // make it active
            node_map.inner.lock().receive_udp(addr);
        }

        info!("Adding offline/inactive addresses");
        for i in 0..MAX_INACTIVE_DIRECT_ADDRESSES * 2 {
            let addr = SocketAddr::new(LOCALHOST, 6000 + i as u16);
            let node_addr = NodeAddr::new(public_key).with_direct_addresses([addr]);
            node_map.add_node_addr(node_addr);
        }

        let mut node_map_inner = node_map.inner.lock();
        let endpoint = node_map_inner.by_id.get_mut(&id).unwrap();

        info!("Adding alive addresses");
        for i in 0..MAX_INACTIVE_DIRECT_ADDRESSES {
            let addr = SendAddr::Udp(SocketAddr::new(LOCALHOST, 7000 + i as u16));
            let txid = stun::TransactionId::from([i as u8; 12]);
            // Note that this already invokes .prune_direct_addresses() because these are
            // new UDP paths.
            endpoint.handle_ping(addr, txid);
        }

        info!("Pruning addresses");
        endpoint.prune_direct_addresses();

        // Half the offline addresses should have been pruned.  All the active and alive
        // addresses should have been kept.
        assert_eq!(
            endpoint.direct_addresses().count(),
            MAX_INACTIVE_DIRECT_ADDRESSES * 3
        );

        // We should have both offline and alive addresses which are not active.
        assert_eq!(
            endpoint
                .direct_address_states()
                .filter(|(_addr, state)| !state.is_active())
                .count(),
            MAX_INACTIVE_DIRECT_ADDRESSES * 2
        )
    }

    #[test]
    fn test_prune_inactive() {
        let node_map = NodeMap::default();
        // add one active node and more than MAX_INACTIVE_NODES inactive nodes
        let active_node = SecretKey::generate().public();
        let addr = SocketAddr::new(IpAddr::V4(Ipv4Addr::LOCALHOST), 167);
        node_map.add_node_addr(NodeAddr::new(active_node).with_direct_addresses([addr]));
        node_map.inner.lock().receive_udp(addr).expect("registered");

        for _ in 0..MAX_INACTIVE_NODES + 1 {
            let node = SecretKey::generate().public();
            node_map.add_node_addr(NodeAddr::new(node));
        }

        assert_eq!(node_map.node_count(), MAX_INACTIVE_NODES + 2);
        node_map.prune_inactive();
        assert_eq!(node_map.node_count(), MAX_INACTIVE_NODES + 1);
        node_map
            .inner
            .lock()
            .get(NodeStateKey::NodeId(&active_node))
            .expect("should not be pruned");
    }
}<|MERGE_RESOLUTION|>--- conflicted
+++ resolved
@@ -232,20 +232,9 @@
         self.inner.lock().conn_type_stream(public_key)
     }
 
-<<<<<<< HEAD
-    /// yolo
-    pub fn any_conn_type_stream(&self) -> anyhow::Result<ConnectionTypeStream> {
-        self.inner.lock().any_conn_type_stream()
-    }
-
-    /// Get the [`EndpointInfo`]s for each endpoint
-    pub fn endpoint_info(&self, public_key: &PublicKey) -> Option<EndpointInfo> {
-        self.inner.lock().endpoint_info(public_key)
-=======
     /// Get the [`NodeInfo`]s for each endpoint
     pub(super) fn node_info(&self, public_key: &PublicKey) -> Option<NodeInfo> {
         self.inner.lock().node_info(public_key)
->>>>>>> 26e45644
     }
 
     /// Saves the known node info to the given path, returning the number of nodes persisted.
