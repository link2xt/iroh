--- conflicted
+++ resolved
@@ -277,10 +277,6 @@
 
     use anyhow::{bail, Context};
     use bytes::Bytes;
-<<<<<<< HEAD
-    use futures_lite::StreamExt;
-=======
->>>>>>> 2dfd0aef
     use iroh_bytes::provider::AddProgress;
     use iroh_net::relay::RelayMode;
 
