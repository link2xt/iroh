--- conflicted
+++ resolved
@@ -17,11 +17,7 @@
     chunker::DEFAULT_CHUNK_SIZE_LIMIT,
     codecs::Codec,
     hamt::Hamt,
-<<<<<<< HEAD
-    resolver::{ContentLoader, LoaderContext, OutMetrics, Resolver},
-=======
-    resolver::{Block, ContentLoader, OutMetrics, Resolver},
->>>>>>> 9476d9ca
+    resolver::{Block, ContentLoader, LoaderContext, OutMetrics, Resolver},
 };
 
 pub(crate) mod unixfs_pb {
