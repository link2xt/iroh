--- conflicted
+++ resolved
@@ -40,13 +40,8 @@
 mod migrations;
 mod query;
 mod ranges;
-
-<<<<<<< HEAD
 mod types;
 
-use self::bounds::{ByKeyBounds, RecordsBounds};
-=======
->>>>>>> b07547b6
 use self::query::QueryIterator;
 use self::{
     bounds::{ByKeyBounds, RecordsBounds},
@@ -79,19 +74,10 @@
 ///      # (NamespaceId, AuthorId, Key)
 /// Value: `(u64, [u8; 32], [u8; 32], u64, [u8; 32])`
 ///      # (timestamp, signature_namespace, signature_author, len, hash)
-<<<<<<< HEAD
 const RECORDS_TABLE: TableDefinition<&types::RecordIdentifier, &types::SignedRecord> =
     TableDefinition::new("records-1");
 
-type RecordsTable<'a> =
-    ReadOnlyTable<'a, &'static types::RecordIdentifier, &'static types::SignedRecord>;
-=======
-const RECORDS_TABLE: TableDefinition<RecordsId, RecordsValue> = TableDefinition::new("records-1");
-type RecordsId<'a> = (&'a [u8; 32], &'a [u8; 32], &'a [u8]);
-type RecordsIdOwned = ([u8; 32], [u8; 32], Bytes);
-type RecordsValue<'a> = (u64, &'a [u8; 64], &'a [u8; 64], u64, &'a [u8; 32]);
-type RecordsTable<'a> = ReadOnlyTable<RecordsId<'static>, RecordsValue<'static>>;
->>>>>>> b07547b6
+type RecordsTable = ReadOnlyTable<&'static types::RecordIdentifier, &'static types::SignedRecord>;
 
 /// Table: Latest per author
 /// Key:   `([u8; 32], [u8; 32])`    # (NamespaceId, AuthorId)
@@ -364,11 +350,8 @@
         {
             let mut record_table = write_tx.open_table(RECORDS_TABLE)?;
             let bounds = RecordsBounds::namespace(*namespace);
-<<<<<<< HEAD
-            record_table.drain::<&types::RecordIdentifier>(bounds.as_ref())?;
-=======
-            record_table.retain_in(bounds.as_ref(), |_k, _v| false)?;
->>>>>>> b07547b6
+            record_table
+                .retain_in::<&types::RecordIdentifier, _>(bounds.as_ref(), |_k, _v| false)?;
         }
         {
             let mut table = write_tx.open_table(RECORDS_BY_KEY_TABLE)?;
@@ -811,11 +794,7 @@
 
                 predicate(&record)
             };
-<<<<<<< HEAD
-            let iter = table.drain_filter::<&types::RecordIdentifier, _>(bounds.as_ref(), cb)?;
-=======
-            let iter = table.extract_from_if(bounds.as_ref(), cb)?;
->>>>>>> b07547b6
+            let iter = table.extract_from_if::<&types::RecordIdentifier, _>(bounds.as_ref(), cb)?;
             iter.count()
         };
         write_tx.commit()?;
@@ -832,13 +811,8 @@
 /// Iterator over parent entries, i.e. entries with the same namespace and author, and a key which
 /// is a prefix of the key passed to the iterator.
 #[derive(Debug)]
-<<<<<<< HEAD
-pub struct ParentIterator<'a> {
-    reader: TableReader<'a, &'static types::RecordIdentifier, &'static types::SignedRecord>,
-=======
 pub struct ParentIterator {
-    table: ReadOnlyTable<RecordsId<'static>, RecordsValue<'static>>,
->>>>>>> b07547b6
+    table: ReadOnlyTable<&'static types::RecordIdentifier, &'static types::SignedRecord>,
     namespace: NamespaceId,
     author: AuthorId,
     key: Vec<u8>,
@@ -893,14 +867,7 @@
     type Item = Result<Hash>;
 
     fn next(&mut self) -> Option<Self::Item> {
-<<<<<<< HEAD
-        self.0.next_mapped(|_key, value| Hash::from(value.hash))
-=======
-        self.0.next_map(|_key, value| {
-            let (_timestamp, _namespace_sig, _author_sig, _len, hash) = value;
-            Hash::from(hash)
-        })
->>>>>>> b07547b6
+        self.0.next_map(|_key, value| Hash::from(value.hash))
     }
 }
 
