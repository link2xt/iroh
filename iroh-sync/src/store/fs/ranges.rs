//! Ranges and helpers for working with [`redb`] tables

use redb::{Key, Range, ReadOnlyTable, ReadTransaction, Value};

use crate::{store::SortDirection, SignedEntry};

use super::{
    bounds::{ByKeyBounds, RecordsBounds},
    into_entry, types, RecordsByKeyId, RECORDS_BY_KEY_TABLE, RECORDS_TABLE,
};

/// An extension trait for [`Range`] that provides methods for mapped retrieval.
pub trait RangeExt<K: Key, V: Value> {
    /// Get the next entry and map the item with a callback function.
    fn next_map<T>(
        &mut self,
        map: impl for<'x> Fn(K::SelfType<'x>, V::SelfType<'x>) -> T,
    ) -> Option<anyhow::Result<T>>;

    /// Get the next entry, but only if the callback function returns Some, otherwise continue.
    ///
    /// With `direction` the range can be either process in forward or backward direction.
    fn next_filter_map<T>(
        &mut self,
        direction: &SortDirection,
        filter_map: impl for<'x> Fn(K::SelfType<'x>, V::SelfType<'x>) -> Option<T>,
    ) -> Option<anyhow::Result<T>>;

    /// Like [`Self::next_filter_map`], but the callback returns a `Result`, and the result is
    /// flattened with the result from the range operation.
    fn next_try_filter_map<T>(
        &mut self,
        direction: &SortDirection,
        filter_map: impl for<'x> Fn(K::SelfType<'x>, V::SelfType<'x>) -> Option<anyhow::Result<T>>,
    ) -> Option<anyhow::Result<T>> {
        Some(self.next_filter_map(direction, filter_map)?.and_then(|r| r))
    }
}

impl<K: Key + 'static, V: Value + 'static> RangeExt<K, V> for Range<'static, K, V> {
    fn next_map<T>(
        &mut self,
        map: impl for<'x> Fn(K::SelfType<'x>, V::SelfType<'x>) -> T,
    ) -> Option<anyhow::Result<T>> {
        self.next()
            .map(|r| r.map_err(Into::into).map(|r| map(r.0.value(), r.1.value())))
    }

    fn next_filter_map<T>(
        &mut self,
        direction: &SortDirection,
        filter_map: impl for<'x> Fn(K::SelfType<'x>, V::SelfType<'x>) -> Option<T>,
    ) -> Option<anyhow::Result<T>> {
        loop {
            let next = match direction {
                SortDirection::Asc => self.next(),
                SortDirection::Desc => self.next_back(),
            };
            match next {
                None => break None,
                Some(Err(err)) => break Some(Err(err.into())),
                Some(Ok(res)) => match filter_map(res.0.value(), res.1.value()) {
                    None => continue,
                    Some(item) => break Some(Ok(item)),
                },
            }
        }
    }
}

/// An iterator over a range of entries from the records table.
<<<<<<< HEAD
#[derive(Debug)]
pub struct RecordsRange<'a>(
    TableRange<'a, &'static types::RecordIdentifier, &'static types::SignedRecord>,
);
impl<'a> RecordsRange<'a> {
    pub(super) fn new<RF>(db: &'a Arc<Database>, range_fn: RF) -> anyhow::Result<Self>
    where
        RF: for<'s> FnOnce(
            &'s ReadOnlyTable<'s, &'static types::RecordIdentifier, &'static types::SignedRecord>,
        ) -> Result<
            Range<'s, &'static types::RecordIdentifier, &'static types::SignedRecord>,
            StorageError,
        >,
    {
        Ok(Self(TableRange::new(
            db,
            |tx| tx.open_table(RECORDS_TABLE),
            range_fn,
        )?))
=======
#[derive(derive_more::Debug)]
#[debug("RecordsRange")]
pub struct RecordsRange(Range<'static, RecordsId<'static>, RecordsValue<'static>>);

impl RecordsRange {
    pub(super) fn all(read_tx: &ReadTransaction) -> anyhow::Result<Self> {
        let table = read_tx.open_table(RECORDS_TABLE)?;
        let range = table.range::<RecordsId<'static>>(..)?;
        Ok(Self(range))
>>>>>>> b07547b6
    }

    pub(super) fn with_bounds(
        read_tx: &ReadTransaction,
        bounds: RecordsBounds,
    ) -> anyhow::Result<Self> {
<<<<<<< HEAD
        Self::new(db, |table| {
            let bounds = bounds.as_ref();
            table.range::<&types::RecordIdentifier>(bounds)
        })
=======
        let table = read_tx.open_table(RECORDS_TABLE)?;
        let range = table.range(bounds.as_ref())?;
        Ok(Self(range))
>>>>>>> b07547b6
    }

    /// Get the next item in the range.
    ///
    /// Omit items for which the `matcher` function returns false.
    pub(super) fn next_filtered(
        &mut self,
        direction: &SortDirection,
        filter: impl for<'x> Fn(&'x types::RecordIdentifier, &'x types::SignedRecord) -> bool,
    ) -> Option<anyhow::Result<SignedEntry>> {
        self.0
            .next_filter_map(direction, |k, v| filter(k, v).then(|| into_entry(k, v)))
    }

    pub(super) fn next_map<T>(
        &mut self,
        map: impl for<'x> Fn(&'x types::RecordIdentifier, &'x types::SignedRecord) -> T,
    ) -> Option<anyhow::Result<T>> {
        self.0.next_map(map)
    }
}

impl Iterator for RecordsRange {
    type Item = anyhow::Result<SignedEntry>;
    fn next(&mut self) -> Option<Self::Item> {
        self.0.next_map(into_entry)
    }
}

#[derive(derive_more::Debug)]
#[debug("RecordsByKeyRange")]
<<<<<<< HEAD
pub struct RecordsByKeyRange<'a>(RecordsByKeyRangeInner<'a>);

#[self_referencing]
struct RecordsByKeyRangeInner<'a> {
    read_tx: ReadTransaction<'a>,

    #[covariant]
    #[borrows(read_tx)]
    records_table:
        ReadOnlyTable<'this, &'static types::RecordIdentifier, &'static types::SignedRecord>,

    #[covariant]
    #[borrows(read_tx)]
    by_key_table: ReadOnlyTable<'this, RecordsByKeyId<'static>, ()>,

    #[borrows(by_key_table)]
    #[covariant]
    by_key_range: Range<'this, RecordsByKeyId<'static>, ()>,
=======
pub struct RecordsByKeyRange {
    records_table: ReadOnlyTable<RecordsId<'static>, RecordsValue<'static>>,
    by_key_range: Range<'static, RecordsByKeyId<'static>, ()>,
>>>>>>> b07547b6
}

impl RecordsByKeyRange {
    pub fn with_bounds(read_tx: &ReadTransaction, bounds: ByKeyBounds) -> anyhow::Result<Self> {
        let records_table = read_tx.open_table(RECORDS_TABLE).map_err(anyhow_err)?;
        let by_key_table = read_tx
            .open_table(RECORDS_BY_KEY_TABLE)
            .map_err(anyhow_err)?;
        let by_key_range = by_key_table.range(bounds.as_ref())?;
        Ok(Self {
            records_table,
            by_key_range,
        })
    }

    /// Get the next item in the range.
    ///
    /// Omit items for which the `filter` function returns false.
    pub fn next_filtered(
        &mut self,
        direction: &SortDirection,
        filter: impl for<'x> Fn(RecordsByKeyId<'x>) -> bool,
    ) -> Option<anyhow::Result<SignedEntry>> {
        let entry = self.by_key_range.next_try_filter_map(direction, |k, _v| {
            if !filter(k) {
                return None;
            };
<<<<<<< HEAD

            let (namespace, key, author) = by_key_id.value();
            let records_id = types::RecordIdentifierOwned::from_parts(namespace, author, key);
            let entry = fields.records_table.get(records_id.as_ref());
            match entry {
                Ok(Some(entry)) => Some(Ok(into_entry(records_id.as_ref(), entry.value()))),
                Ok(None) => None,
                Err(err) => Some(Err(err.into())),
            }
        })
=======
            let (namespace, key, author) = k;
            let records_id = (namespace, author, key);
            let entry = self.records_table.get(&records_id).transpose()?;
            let entry = entry
                .map(|value| into_entry(records_id, value.value()))
                .map_err(anyhow::Error::from);
            Some(entry)
        });
        entry
>>>>>>> b07547b6
    }
}

fn anyhow_err(err: impl Into<anyhow::Error>) -> anyhow::Error {
    err.into()
}<|MERGE_RESOLUTION|>--- conflicted
+++ resolved
@@ -69,53 +69,26 @@
 }
 
 /// An iterator over a range of entries from the records table.
-<<<<<<< HEAD
-#[derive(Debug)]
-pub struct RecordsRange<'a>(
-    TableRange<'a, &'static types::RecordIdentifier, &'static types::SignedRecord>,
-);
-impl<'a> RecordsRange<'a> {
-    pub(super) fn new<RF>(db: &'a Arc<Database>, range_fn: RF) -> anyhow::Result<Self>
-    where
-        RF: for<'s> FnOnce(
-            &'s ReadOnlyTable<'s, &'static types::RecordIdentifier, &'static types::SignedRecord>,
-        ) -> Result<
-            Range<'s, &'static types::RecordIdentifier, &'static types::SignedRecord>,
-            StorageError,
-        >,
-    {
-        Ok(Self(TableRange::new(
-            db,
-            |tx| tx.open_table(RECORDS_TABLE),
-            range_fn,
-        )?))
-=======
 #[derive(derive_more::Debug)]
 #[debug("RecordsRange")]
-pub struct RecordsRange(Range<'static, RecordsId<'static>, RecordsValue<'static>>);
+pub struct RecordsRange(
+    Range<'static, &'static types::RecordIdentifier, &'static types::SignedRecord>,
+);
 
 impl RecordsRange {
     pub(super) fn all(read_tx: &ReadTransaction) -> anyhow::Result<Self> {
         let table = read_tx.open_table(RECORDS_TABLE)?;
-        let range = table.range::<RecordsId<'static>>(..)?;
+        let range = table.range::<&types::RecordIdentifier>(..)?;
         Ok(Self(range))
->>>>>>> b07547b6
     }
 
     pub(super) fn with_bounds(
         read_tx: &ReadTransaction,
         bounds: RecordsBounds,
     ) -> anyhow::Result<Self> {
-<<<<<<< HEAD
-        Self::new(db, |table| {
-            let bounds = bounds.as_ref();
-            table.range::<&types::RecordIdentifier>(bounds)
-        })
-=======
         let table = read_tx.open_table(RECORDS_TABLE)?;
-        let range = table.range(bounds.as_ref())?;
+        let range = table.range::<&types::RecordIdentifier>(bounds.as_ref())?;
         Ok(Self(range))
->>>>>>> b07547b6
     }
 
     /// Get the next item in the range.
@@ -147,30 +120,9 @@
 
 #[derive(derive_more::Debug)]
 #[debug("RecordsByKeyRange")]
-<<<<<<< HEAD
-pub struct RecordsByKeyRange<'a>(RecordsByKeyRangeInner<'a>);
-
-#[self_referencing]
-struct RecordsByKeyRangeInner<'a> {
-    read_tx: ReadTransaction<'a>,
-
-    #[covariant]
-    #[borrows(read_tx)]
-    records_table:
-        ReadOnlyTable<'this, &'static types::RecordIdentifier, &'static types::SignedRecord>,
-
-    #[covariant]
-    #[borrows(read_tx)]
-    by_key_table: ReadOnlyTable<'this, RecordsByKeyId<'static>, ()>,
-
-    #[borrows(by_key_table)]
-    #[covariant]
-    by_key_range: Range<'this, RecordsByKeyId<'static>, ()>,
-=======
 pub struct RecordsByKeyRange {
-    records_table: ReadOnlyTable<RecordsId<'static>, RecordsValue<'static>>,
+    records_table: ReadOnlyTable<&'static types::RecordIdentifier, &'static types::SignedRecord>,
     by_key_range: Range<'static, RecordsByKeyId<'static>, ()>,
->>>>>>> b07547b6
 }
 
 impl RecordsByKeyRange {
@@ -198,28 +150,16 @@
             if !filter(k) {
                 return None;
             };
-<<<<<<< HEAD
 
-            let (namespace, key, author) = by_key_id.value();
+            let (namespace, key, author) = k;
             let records_id = types::RecordIdentifierOwned::from_parts(namespace, author, key);
-            let entry = fields.records_table.get(records_id.as_ref());
-            match entry {
-                Ok(Some(entry)) => Some(Ok(into_entry(records_id.as_ref(), entry.value()))),
-                Ok(None) => None,
-                Err(err) => Some(Err(err.into())),
-            }
-        })
-=======
-            let (namespace, key, author) = k;
-            let records_id = (namespace, author, key);
-            let entry = self.records_table.get(&records_id).transpose()?;
+            let entry = self.records_table.get(records_id.as_ref()).transpose()?;
             let entry = entry
-                .map(|value| into_entry(records_id, value.value()))
+                .map(|value| into_entry(records_id.as_ref(), value.value()))
                 .map_err(anyhow::Error::from);
             Some(entry)
         });
         entry
->>>>>>> b07547b6
     }
 }
 
